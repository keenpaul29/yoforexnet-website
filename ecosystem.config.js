--- conflicted
+++ resolved
@@ -19,13 +19,8 @@
     {
       name: 'yoforex-nextjs',
       script: 'node_modules/.bin/next',
-<<<<<<< HEAD
       args: 'start -p 3000',
       cwd: '/',
-=======
-      args: 'start -p 5000',
-      cwd: '/var/www/yoforex',
->>>>>>> abd624d8
       instances: 2,
       exec_mode: 'cluster',
       
