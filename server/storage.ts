--- conflicted
+++ resolved
@@ -2020,13 +2020,8 @@
       lastReputationUpdate: null,
       lastJournalPost: null,
       level: 2,
-<<<<<<< HEAD
-      role: 'member',
-      status: 'active',
-=======
       role: "member",
       status: "active",
->>>>>>> abd624d8
       suspendedUntil: null,
       bannedAt: null,
       bannedBy: null,
@@ -2095,13 +2090,8 @@
       lastReputationUpdate: null,
       lastJournalPost: null,
       level: 0,
-<<<<<<< HEAD
-      role: 'member',
-      status: 'active',
-=======
       role: "member",
       status: "active",
->>>>>>> abd624d8
       suspendedUntil: null,
       bannedAt: null,
       bannedBy: null,
@@ -2829,9 +2819,9 @@
       platform: insertBroker.platform || null,
       spreadType: insertBroker.spreadType || null,
       minSpread: insertBroker.minSpread || null,
-      minDeposit: null,
-      leverage: null,
-      country: null,
+      minDeposit: '',
+      leverage: '',
+      country: '',
       overallRating: 0,
       reviewCount: 0,
       scamReportCount: 0,
@@ -2845,12 +2835,6 @@
       scamWarning: false,
       scamWarningReason: null,
       deletedAt: null,
-<<<<<<< HEAD
-=======
-      country: null,
-      minDeposit: null,
-      leverage: null,
->>>>>>> abd624d8
       createdAt: new Date(),
       updatedAt: new Date(),
     };
@@ -2927,11 +2911,7 @@
       rejectedBy: null,
       rejectedAt: null,
       rejectionReason: null,
-<<<<<<< HEAD
-      scamSeverity: insertReview.scamSeverity ?? null,
-=======
       scamSeverity: null,
->>>>>>> abd624d8
       datePosted: new Date(),
     };
     this.brokerReviews.set(id, review);
@@ -3141,18 +3121,11 @@
       helpful: 0,
       helpfulVotes: 0,
       isVerified: false,
-<<<<<<< HEAD
       isAccepted: false,
-      status: 'approved',
-      approvedBy: null,
-      rejectedBy: null,
-      approvedAt: null,
-=======
       status: "pending",
       approvedBy: null,
       approvedAt: null,
       rejectedBy: null,
->>>>>>> abd624d8
       rejectedAt: null,
       createdAt: new Date(),
       updatedAt: new Date(),
@@ -4002,9 +3975,6 @@
   // ADMIN OPERATIONS - GROUP 2: Content Moderation (Stubs)
   // ============================================================================
 
-<<<<<<< HEAD
-  // Removed duplicate simple moderation stubs to avoid duplicate implementation errors
-=======
   async getModerationQueue(params: {
     type?: "thread" | "reply" | "all";
     status?: "pending" | "approved" | "rejected";
@@ -4086,7 +4056,6 @@
   }): Promise<void> {
     throw new Error("Not implemented in MemStorage");
   }
->>>>>>> abd624d8
 
   async deleteContent(contentType: string, contentId: string, deletedBy: string, reason: string): Promise<void> {
     if (contentType === 'thread') {
